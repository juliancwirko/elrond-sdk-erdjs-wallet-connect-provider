--- conflicted
+++ resolved
@@ -1,11 +1,6 @@
 {
-<<<<<<< HEAD
-  "name": "@elrondnetwork/erdjs-wallet-connect-provider",
-  "version": "2.1.0-beta.6",
-=======
   "name": "@multiversx/erdjs-wallet-connect-provider",
-  "version": "3.0.0",
->>>>>>> efd16ed8
+  "version": "3.1.0-beta.7",
   "description": "Signing provider for dApps: Wallet Connect",
   "main": "out/index.js",
   "types": "out/index.d.js",
