{
  "name": "@elrondnetwork/erdjs-wallet-connect-provider",
<<<<<<< HEAD
  "version": "2.1.0-alpha.0",
=======
  "version": "2.0.3",
>>>>>>> 025bf2bf
  "description": "Signing provider for dApps: Wallet Connect",
  "main": "out/index.js",
  "types": "out/index.d.js",
  "files": [
    "out/**/*"
  ],
  "scripts": {
    "compile": "tsc -p tsconfig.json",
<<<<<<< HEAD
    "compile-examples": "npm run compile-example-v1 && npm run compile-example-v2",
    "compile-example-v1": "npm run compile && browserify examples/v1/app.js -o out-examples/v1/app.js --standalone app -p esmify",
    "compile-example-v2": "npm run compile && browserify examples/v2/app.js -o out-examples/v2/app.js --standalone app -p esmify",
=======
>>>>>>> 025bf2bf
    "pretest": "npm run compile",
    "prepare": "npm run compile"
  },
  "author": "ElrondNetwork",
  "license": "GPL-3.0-or-later",
  "dependencies": {
    "@walletconnect/client": "1.7.8",
    "@walletconnect/sign-client": "2.0.0-beta.101",
    "@walletconnect/utils": "2.0.0-beta.101",
    "bech32": "1.1.4"
  },
  "devDependencies": {
    "@types/node": "17.0.23",
<<<<<<< HEAD
    "@walletconnect/qrcode-modal": "1.7.8",
    "@walletconnect/types": "2.0.0-beta.101",
    "browserify": "17.0.0",
=======
    "@walletconnect/qrcode-modal": "1.7.7",
>>>>>>> 025bf2bf
    "esmify": "2.1.1",
    "tslib": "2.4.0",
    "typescript": "4.1.2"
  }
}<|MERGE_RESOLUTION|>--- conflicted
+++ resolved
@@ -1,10 +1,6 @@
 {
   "name": "@elrondnetwork/erdjs-wallet-connect-provider",
-<<<<<<< HEAD
   "version": "2.1.0-alpha.0",
-=======
-  "version": "2.0.3",
->>>>>>> 025bf2bf
   "description": "Signing provider for dApps: Wallet Connect",
   "main": "out/index.js",
   "types": "out/index.d.js",
@@ -13,12 +9,6 @@
   ],
   "scripts": {
     "compile": "tsc -p tsconfig.json",
-<<<<<<< HEAD
-    "compile-examples": "npm run compile-example-v1 && npm run compile-example-v2",
-    "compile-example-v1": "npm run compile && browserify examples/v1/app.js -o out-examples/v1/app.js --standalone app -p esmify",
-    "compile-example-v2": "npm run compile && browserify examples/v2/app.js -o out-examples/v2/app.js --standalone app -p esmify",
-=======
->>>>>>> 025bf2bf
     "pretest": "npm run compile",
     "prepare": "npm run compile"
   },
@@ -32,13 +22,9 @@
   },
   "devDependencies": {
     "@types/node": "17.0.23",
-<<<<<<< HEAD
     "@walletconnect/qrcode-modal": "1.7.8",
     "@walletconnect/types": "2.0.0-beta.101",
     "browserify": "17.0.0",
-=======
-    "@walletconnect/qrcode-modal": "1.7.7",
->>>>>>> 025bf2bf
     "esmify": "2.1.1",
     "tslib": "2.4.0",
     "typescript": "4.1.2"
